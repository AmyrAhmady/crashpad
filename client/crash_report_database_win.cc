--- conflicted
+++ resolved
@@ -643,12 +643,9 @@
   OperationStatus RequestUpload(const UUID& uuid) override;
   int CleanDatabase(time_t lockfile_ttl) override;
 
-<<<<<<< HEAD
-=======
   // Build a filepath for the root attachments directory.
   base::FilePath AttachmentsRootPath();
 
->>>>>>> f4b906c7
   // Build a filepath for the directory for the report to hold attachments.
   base::FilePath AttachmentsPath(const UUID& uuid);
 
@@ -695,24 +692,17 @@
 
 FileWriter* CrashReportDatabase::NewReport::AddAttachment(
     const std::string& name) {
-<<<<<<< HEAD
   if (!AttachmentNameIsOK(name)) {
     LOG(ERROR) << "invalid name for attachment " << name;
     return nullptr;
   }
-
-  base::FilePath attachments_dir =
-      static_cast<CrashReportDatabaseWin*>(database_)->AttachmentsPath(
-          uuid_);
-  if (!LoggingCreateDirectory(
-=======
+  
   auto database_win = static_cast<CrashReportDatabaseWin*>(database_);
   base::FilePath attachments_root_dir = database_win->AttachmentsRootPath();
   base::FilePath attachments_dir = database_win->AttachmentsPath(uuid_);
   if (!LoggingCreateDirectory(
           attachments_root_dir, FilePermissions::kOwnerOnly, true) ||
       !LoggingCreateDirectory(
->>>>>>> f4b906c7
           attachments_dir, FilePermissions::kOwnerOnly, true)) {
     return nullptr;
   }
@@ -722,11 +712,7 @@
   auto writer = std::make_unique<FileWriter>();
   if (!writer->Open(
           path, FileWriteMode::kCreateOrFail, FilePermissions::kOwnerOnly)) {
-<<<<<<< HEAD
-    LOG(ERROR) << "could not open " << base::UTF16ToUTF8(path.value());
-=======
     LOG(ERROR) << "could not open " << path.value().c_str();
->>>>>>> f4b906c7
     return nullptr;
   }
   attachment_writers_.emplace_back(std::move(writer));
@@ -736,38 +722,17 @@
 
 void CrashReportDatabase::UploadReport::InitializeAttachments() {
   base::FilePath attachments_dir =
-<<<<<<< HEAD
-      static_cast<CrashReportDatabaseWin*>(database_)->AttachmentsPath(
-          uuid);
-  DirectoryReader reader;
-  if (!reader.Open(attachments_dir)) {
-=======
       static_cast<CrashReportDatabaseWin*>(database_)->AttachmentsPath(uuid);
   if (!IsDirectory(attachments_dir, /*allow_symlinks=*/false)) {
     return;
   }
   DirectoryReader dir_reader;
   if (!dir_reader.Open(attachments_dir)) {
->>>>>>> f4b906c7
     return;
   }
 
   base::FilePath filename;
   DirectoryReader::Result dir_result;
-<<<<<<< HEAD
-  while ((dir_result = reader.NextFile(&filename)) ==
-         DirectoryReader::Result::kSuccess) {
-    const base::FilePath filepath(attachments_dir.Append(filename));
-    std::unique_ptr<FileReader> fileReader(std::make_unique<FileReader>());
-    if (!fileReader->Open(filepath)) {
-      LOG(ERROR) << "attachment " << base::UTF16ToUTF8(filepath.value())
-                 << " couldn't be opened, skipping";
-      continue;
-    }
-    attachment_readers_.emplace_back(std::move(fileReader));
-    attachment_map_[base::UTF16ToUTF8(filename.value())] =
-      attachment_readers_.back().get();
-=======
   while ((dir_result = dir_reader.NextFile(&filename)) ==
          DirectoryReader::Result::kSuccess) {
     const base::FilePath filepath(attachments_dir.Append(filename));
@@ -780,7 +745,6 @@
     attachment_readers_.emplace_back(std::move(file_reader));
     attachment_map_[base::UTF16ToUTF8(filename.value())] =
         attachment_readers_.back().get();
->>>>>>> f4b906c7
   }
 }
 
@@ -1136,15 +1100,6 @@
 }
 
 int CrashReportDatabaseWin::CleanDatabase(time_t lockfile_ttl) {
-<<<<<<< HEAD
-  (void)lockfile_ttl;
-  CleanOrphanedAttachments();
-  return 0;
-}
-
-base::FilePath CrashReportDatabaseWin::AttachmentsPath(const UUID& uuid) {
-  return base_dir_.Append(kAttachmentsDirectory).Append(uuid.ToString16());
-=======
   int removed = 0;
   const base::FilePath dir_path(base_dir_.Append(kReportsDirectory));
   DirectoryReader reader;
@@ -1222,7 +1177,6 @@
       }
     }
   }
->>>>>>> f4b906c7
 }
 
 // static
