// Copyright 2015 The Crashpad Authors. All rights reserved.
//
// Licensed under the Apache License, Version 2.0 (the "License");
// you may not use this file except in compliance with the License.
// You may obtain a copy of the License at
//
//     http://www.apache.org/licenses/LICENSE-2.0
//
// Unless required by applicable law or agreed to in writing, software
// distributed under the License is distributed on an "AS IS" BASIS,
// WITHOUT WARRANTIES OR CONDITIONS OF ANY KIND, either express or implied.
// See the License for the specific language governing permissions and
// limitations under the License.

#include "client/crash_report_database.h"

#include <errno.h>
#include <fcntl.h>
#import <Foundation/Foundation.h>
#include <stdint.h>
#include <stdio.h>
#include <sys/stat.h>
#include <sys/types.h>
#include <time.h>
#include <unistd.h>
#include <uuid/uuid.h>

#include "base/cxx17_backports.h"
#include "base/ignore_result.h"
#include "base/logging.h"
#include "base/mac/scoped_nsautorelease_pool.h"
#include "base/posix/eintr_wrapper.h"
#include "base/scoped_generic.h"
#include "base/strings/string_piece.h"
#include "base/strings/stringprintf.h"
#include "base/strings/sys_string_conversions.h"
#include "client/settings.h"
#include "util/file/directory_reader.h"
#include "util/file/file_io.h"
#include "util/file/filesystem.h"
#include "util/mac/xattr.h"
#include "util/misc/initialization_state_dcheck.h"
#include "util/misc/metrics.h"

namespace crashpad {

namespace {

constexpr char kWriteDirectory[] = "new";
constexpr char kUploadPendingDirectory[] = "pending";
constexpr char kCompletedDirectory[] = "completed";
constexpr char kAttachmentsDirectory[] = "attachments";

constexpr char kSettings[] = "settings.dat";

constexpr const char* kReportDirectories[] = {
    kWriteDirectory,
    kUploadPendingDirectory,
    kCompletedDirectory,
};

constexpr char kCrashReportFileExtension[] = "dmp";

constexpr char kXattrUUID[] = "uuid";
constexpr char kXattrCollectorID[] = "id";
constexpr char kXattrCreationTime[] = "creation_time";
constexpr char kXattrIsUploaded[] = "uploaded";
constexpr char kXattrLastUploadTime[] = "last_upload_time";
constexpr char kXattrUploadAttemptCount[] = "upload_count";
constexpr char kXattrIsUploadExplicitlyRequested[] =
    "upload_explicitly_requested";

constexpr char kXattrDatabaseInitialized[] = "initialized";

bool AttachmentNameIsOK(const std::string& name) {
  for (const char c : name) {
    if (c != '_' && c != '-' && c != '.' && !isalnum(c))
      return false;
  }
  return true;
}

// Ensures that the node at |path| is a directory. If the |path| refers to a
// file, rather than a directory, returns false. Otherwise, returns true,
// indicating that |path| already was a directory.
bool EnsureDirectoryExists(const base::FilePath& path) {
  struct stat st;
  if (stat(path.value().c_str(), &st) != 0) {
    PLOG(ERROR) << "stat " << path.value();
    return false;
  }
  if (!S_ISDIR(st.st_mode)) {
    LOG(ERROR) << "stat " << path.value() << ": not a directory";
    return false;
  }
  return true;
}

// Ensures that the node at |path| is a directory, and creates it if it does
// not exist. If the |path| refers to a file, rather than a directory, or the
// directory could not be created, returns false. Otherwise, returns true,
// indicating that |path| already was or now is a directory.
bool CreateOrEnsureDirectoryExists(const base::FilePath& path) {
  if (mkdir(path.value().c_str(), 0755) == 0) {
    return true;
  }
  if (errno != EEXIST) {
    PLOG(ERROR) << "mkdir " << path.value();
    return false;
  }
  return EnsureDirectoryExists(path);
}

// Creates a long database xattr name from the short constant name. These names
// have changed, and new_name determines whether the returned xattr name will be
// the old name or its new equivalent.
std::string XattrNameInternal(const base::StringPiece& name, bool new_name) {
  return base::StringPrintf(new_name ? "org.chromium.crashpad.database.%s"
                                     : "com.googlecode.crashpad.%s",
                            name.data());
}

}  // namespace

//! \brief A CrashReportDatabase that uses HFS+ extended attributes to store
//!     report metadata.
//!
//! The database maintains three directories of reports: `"new"` to hold crash
//! reports that are in the process of being written, `"completed"` to hold
//! reports that have been written and are awaiting upload, and `"uploaded"` to
//! hold reports successfully uploaded to a collection server. If the user has
//! opted out of report collection, reports will still be written and moved
//! to the completed directory, but they just will not be uploaded.
//!
//! The database stores its metadata in extended filesystem attributes. To
//! ensure safe access, the report file is locked using `O_EXLOCK` during all
//! extended attribute operations. The lock should be obtained using
//! ObtainReportLock().
class CrashReportDatabaseMac : public CrashReportDatabase {
 public:
  explicit CrashReportDatabaseMac(const base::FilePath& path);

  CrashReportDatabaseMac(const CrashReportDatabaseMac&) = delete;
  CrashReportDatabaseMac& operator=(const CrashReportDatabaseMac&) = delete;

  virtual ~CrashReportDatabaseMac();

  bool Initialize(bool may_create);

  // CrashReportDatabase:
  Settings* GetSettings() override;
  OperationStatus PrepareNewCrashReport(
      std::unique_ptr<NewReport>* report) override;
  OperationStatus FinishedWritingCrashReport(std::unique_ptr<NewReport> report,
                                             UUID* uuid) override;
  OperationStatus LookUpCrashReport(const UUID& uuid, Report* report) override;
  OperationStatus GetPendingReports(std::vector<Report>* reports) override;
  OperationStatus GetCompletedReports(std::vector<Report>* reports) override;
  OperationStatus GetReportForUploading(
      const UUID& uuid,
      std::unique_ptr<const UploadReport>* report,
      bool report_metrics) override;
  OperationStatus SkipReportUpload(const UUID& uuid,
                                   Metrics::CrashSkippedReason reason) override;
  OperationStatus DeleteReport(const UUID& uuid) override;
  OperationStatus RequestUpload(const UUID& uuid) override;
  int CleanDatabase(time_t lockfile_ttl) override;
<<<<<<< HEAD

  // Build a filepath for the directory for the report to hold attachments.
  base::FilePath AttachmentsPath(const UUID& uuid);
=======
  base::FilePath DatabasePath() override;
>>>>>>> fe19de6e

 private:
  // CrashReportDatabase:
  OperationStatus RecordUploadAttempt(UploadReport* report,
                                      bool successful,
                                      const std::string& id) override;

  //! \brief Report states for use with LocateCrashReport().
  //!
  //! ReportState may be considered to be a bitfield.
  enum ReportState : uint8_t {
    kReportStateWrite = 1 << 0,  // in kWriteDirectory
    kReportStatePending = 1 << 1,  // in kUploadPendingDirectory
    kReportStateCompleted = 1 << 2,  // in kCompletedDirectory
    kReportStateAny =
        kReportStateWrite | kReportStatePending | kReportStateCompleted,
  };

  //! \brief A private extension of the Report class that maintains bookkeeping
  //!    information of the database.
  struct UploadReportMac : public UploadReport {
    //! \brief Stores the flock of the file for the duration of
    //!     GetReportForUploading() and RecordUploadAttempt().
    base::ScopedFD lock_fd;
  };

  //! \brief Locates a crash report in the database by UUID.
  //!
  //! \param[in] uuid The UUID of the crash report to locate.
  //! \param[in] desired_state The state of the report to locate, composed of
  //!     ReportState values.
  //!
  //! \return The full path to the report file, or an empty path if it cannot be
  //!     found.
  base::FilePath LocateCrashReport(const UUID& uuid, uint8_t desired_state);

  //! \brief Obtains an exclusive advisory lock on a file.
  //!
  //! The flock is used to prevent cross-process concurrent metadata reads or
  //! writes. While xattrs do not observe the lock, if the lock-then-mutate
  //! protocol is observed by all clients of the database, it still enforces
  //! synchronization.
  //!
  //! This does not block, and so callers must ensure that the lock is valid
  //! after calling.
  //!
  //! \param[in] path The path of the file to lock.
  //!
  //! \return A scoped lock object. If the result is not valid, an error is
  //!     logged.
  static base::ScopedFD ObtainReportLock(const base::FilePath& path);

  //! \brief Reads all the database xattrs from a file into a Report. The file
  //!     must be locked with ObtainReportLock.
  //!
  //! \param[in] path The path of the report.
  //! \param[out] report The object into which data will be read.
  //!
  //! \return `true` if all the metadata was read successfully, `false`
  //!     otherwise.
  bool ReadReportMetadataLocked(const base::FilePath& path, Report* report);

  //! \brief Reads the metadata from all the reports in a database subdirectory.
  //!      Invalid reports are skipped.
  //!
  //! \param[in] path The database subdirectory path.
  //! \param[out] reports An empty vector of reports, which will be filled.
  //!
  //! \return The operation status code.
  OperationStatus ReportsInDirectory(const base::FilePath& path,
                                     std::vector<Report>* reports);

  //! \brief Creates a database xattr name from the short constant name.
  //!
  //! \param[in] name The short name of the extended attribute.
  //!
  //! \return The long name of the extended attribute.
  std::string XattrName(const base::StringPiece& name);

  //! \brief Marks a report with a given path as completed.
  //!
  //! Assumes that the report is locked.
  //!
  //! \param[in] report_path The path of the file to mark completed.
  //! \param[out] out_path The path of the new file. This parameter is optional.
  //!
  //! \return The operation status code.
  CrashReportDatabase::OperationStatus MarkReportCompletedLocked(
      const base::FilePath& report_path,
      base::FilePath* out_path);

<<<<<<< HEAD
  //! \brief Cleans any attachments that have no associated report.
  void CleanOrphanedAttachments();

  //! \brief Attempt to remove any attachments associated with the given
  //!     report UUID.
  //!     There may not be any, so failing is not an error.
  //!
  //! \param[in] uuid The report identifier which attachments to remove.
  void RemoveAttachmentsByUUID(const UUID& uuid);

=======
  // Cleans any attachments that have no associated report in any state.
  void CleanOrphanedAttachments();

>>>>>>> fe19de6e
  base::FilePath base_dir_;
  Settings settings_;
  bool xattr_new_names_;
  InitializationStateDcheck initialized_;
};

<<<<<<< HEAD
FileWriter* CrashReportDatabase::NewReport::AddAttachment(
    const std::string& name) {
  if (!AttachmentNameIsOK(name)) {
    LOG(ERROR) << "invalid name for attachment " << name;
    return nullptr;
  }

  base::FilePath attachments_dir =
      static_cast<CrashReportDatabaseMac*>(database_)->AttachmentsPath(
          uuid_);
  if (!LoggingCreateDirectory(
        attachments_dir, FilePermissions::kOwnerOnly, true)) {
    return nullptr;
  }

  base::FilePath path = attachments_dir.Append(name);

  auto writer = std::make_unique<FileWriter>();
  if (!writer->Open(
      path, FileWriteMode::kCreateOrFail, FilePermissions::kOwnerOnly)) {
    LOG(ERROR) << "could not open " << path.value();
    return nullptr;
  }
  attachment_writers_.emplace_back(std::move(writer));
  attachment_removers_.emplace_back(ScopedRemoveFile(path));
  return attachment_writers_.back().get();
}

void CrashReportDatabase::UploadReport::InitializeAttachments() {
  base::FilePath attachments_dir =
      static_cast<CrashReportDatabaseMac*>(database_)->AttachmentsPath(
          uuid);
  DirectoryReader reader;
  if (!reader.Open(attachments_dir)) {
    return;
  }

  base::FilePath filename;
  DirectoryReader::Result dir_result;
  while ((dir_result = reader.NextFile(&filename)) ==
      DirectoryReader::Result::kSuccess) {
    const base::FilePath filepath(attachments_dir.Append(filename));
    std::unique_ptr<FileReader> reader(std::make_unique<FileReader>());
    if (!reader->Open(filepath)) {
      LOG(ERROR) << "attachment " << filepath.value()
                 << " couldn't be opened, skipping";
      continue;
    }
    attachment_readers_.emplace_back(std::move(reader));
    attachment_map_[filename.value()] = attachment_readers_.back().get();
  }
}
=======
>>>>>>> fe19de6e

CrashReportDatabaseMac::CrashReportDatabaseMac(const base::FilePath& path)
    : CrashReportDatabase(),
      base_dir_(path),
      settings_(),
      xattr_new_names_(false),
      initialized_() {
}

CrashReportDatabaseMac::~CrashReportDatabaseMac() {}

bool CrashReportDatabaseMac::Initialize(bool may_create) {
  INITIALIZATION_STATE_SET_INITIALIZING(initialized_);

  // Check if the database already exists.
  if (may_create) {
    if (!CreateOrEnsureDirectoryExists(base_dir_)) {
      return false;
    }
  } else if (!EnsureDirectoryExists(base_dir_)) {
    return false;
  }

  // Create the three processing directories for the database.
  for (size_t i = 0; i < base::size(kReportDirectories); ++i) {
    if (!CreateOrEnsureDirectoryExists(base_dir_.Append(kReportDirectories[i])))
      return false;
  }

<<<<<<< HEAD
  if (!CreateOrEnsureDirectoryExists(base_dir_.Append(kAttachmentsDirectory)))
    return false;
=======
  if (!CreateOrEnsureDirectoryExists(AttachmentsRootPath())) {
    return false;
  }
>>>>>>> fe19de6e

  if (!settings_.Initialize(base_dir_.Append(kSettings)))
    return false;

  // Do an xattr operation as the last step, to ensure the filesystem has
  // support for them. This xattr also serves as a marker for whether the
  // database uses old or new xattr names.
  bool value;
  if (ReadXattrBool(base_dir_,
                    XattrNameInternal(kXattrDatabaseInitialized, true),
                    &value) == XattrStatus::kOK &&
      value) {
    xattr_new_names_ = true;
  } else if (ReadXattrBool(base_dir_,
                           XattrNameInternal(kXattrDatabaseInitialized, false),
                           &value) == XattrStatus::kOK &&
             value) {
    xattr_new_names_ = false;
  } else {
    xattr_new_names_ = true;
    if (!WriteXattrBool(base_dir_, XattrName(kXattrDatabaseInitialized), true))
      return false;
  }

  INITIALIZATION_STATE_SET_VALID(initialized_);
  return true;
}

base::FilePath CrashReportDatabaseMac::DatabasePath() {
  return base_dir_;
}

Settings* CrashReportDatabaseMac::GetSettings() {
  INITIALIZATION_STATE_DCHECK_VALID(initialized_);
  return &settings_;
}

CrashReportDatabase::OperationStatus
CrashReportDatabaseMac::PrepareNewCrashReport(
    std::unique_ptr<NewReport>* out_report) {
  INITIALIZATION_STATE_DCHECK_VALID(initialized_);

  std::unique_ptr<NewReport> report(new NewReport());
  if (!report->Initialize(this,
                          base_dir_.Append(kWriteDirectory),
                          std::string(".") + kCrashReportFileExtension)) {
    return kFileSystemError;
  }

  // TODO(rsesek): Potentially use an fsetxattr() here instead.
  if (!WriteXattr(report->file_remover_.get(),
                  XattrName(kXattrUUID),
                  report->ReportID().ToString())) {
    return kDatabaseError;
  }

  out_report->reset(report.release());
  return kNoError;
}

CrashReportDatabase::OperationStatus
CrashReportDatabaseMac::FinishedWritingCrashReport(
    std::unique_ptr<NewReport> report,
    UUID* uuid) {
  INITIALIZATION_STATE_DCHECK_VALID(initialized_);

  const base::FilePath& path = report->file_remover_.get();

  // Get the report's UUID to return.
  std::string uuid_string;
  if (ReadXattr(path, XattrName(kXattrUUID), &uuid_string) !=
          XattrStatus::kOK ||
      !uuid->InitializeFromString(uuid_string)) {
    LOG(ERROR) << "Failed to read UUID for crash report " << path.value();
    return kDatabaseError;
  }

  if (*uuid != report->ReportID()) {
    LOG(ERROR) << "UUID mismatch for crash report " << path.value();
    return kDatabaseError;
  }

  // Record the creation time of this report.
  if (!WriteXattrTimeT(path, XattrName(kXattrCreationTime), time(nullptr))) {
    return kDatabaseError;
  }

  FileOffset size = report->Writer()->Seek(0, SEEK_END);

  // Move the report to its new location for uploading.
  base::FilePath new_path =
      base_dir_.Append(kUploadPendingDirectory).Append(path.BaseName());
  if (rename(path.value().c_str(), new_path.value().c_str()) != 0) {
    PLOG(ERROR) << "rename " << path.value() << " to " << new_path.value();
    return kFileSystemError;
  }
  ignore_result(report->file_remover_.release());

  // Close all the attachments and disarm their removers too.
  for (auto& writer : report->attachment_writers_) {
    writer->Close();
  }
  for (auto& remover : report->attachment_removers_) {
    ignore_result(remover.release());
  }

  Metrics::CrashReportPending(Metrics::PendingReportReason::kNewlyCreated);
  Metrics::CrashReportSize(size);

  return kNoError;
}

CrashReportDatabase::OperationStatus
CrashReportDatabaseMac::LookUpCrashReport(const UUID& uuid,
                                          CrashReportDatabase::Report* report) {
  INITIALIZATION_STATE_DCHECK_VALID(initialized_);

  base::FilePath path = LocateCrashReport(uuid, kReportStateAny);
  if (path.empty())
    return kReportNotFound;

  base::ScopedFD lock(ObtainReportLock(path));
  if (!lock.is_valid())
    return kBusyError;

  *report = Report();
  report->file_path = path;
  if (!ReadReportMetadataLocked(path, report))
    return kDatabaseError;

  return kNoError;
}

CrashReportDatabase::OperationStatus
CrashReportDatabaseMac::GetPendingReports(
    std::vector<CrashReportDatabase::Report>* reports) {
  INITIALIZATION_STATE_DCHECK_VALID(initialized_);

  return ReportsInDirectory(base_dir_.Append(kUploadPendingDirectory), reports);
}

CrashReportDatabase::OperationStatus
CrashReportDatabaseMac::GetCompletedReports(
    std::vector<CrashReportDatabase::Report>* reports) {
  INITIALIZATION_STATE_DCHECK_VALID(initialized_);

  return ReportsInDirectory(base_dir_.Append(kCompletedDirectory), reports);
}

CrashReportDatabase::OperationStatus
CrashReportDatabaseMac::GetReportForUploading(
    const UUID& uuid,
    std::unique_ptr<const UploadReport>* report,
    bool report_metrics) {
  INITIALIZATION_STATE_DCHECK_VALID(initialized_);

  auto upload_report = std::make_unique<UploadReportMac>();

  upload_report->file_path = LocateCrashReport(uuid, kReportStatePending);
  if (upload_report->file_path.empty())
    return kReportNotFound;

  base::ScopedFD lock(ObtainReportLock(upload_report->file_path));
  if (!lock.is_valid())
    return kBusyError;

  if (!ReadReportMetadataLocked(upload_report->file_path, upload_report.get()))
    return kDatabaseError;

  if (!upload_report->Initialize(upload_report->file_path, this)) {
    return kFileSystemError;
  }

  upload_report->lock_fd.reset(lock.release());
  upload_report->report_metrics_ = report_metrics;
  report->reset(upload_report.release());
  return kNoError;
}

CrashReportDatabase::OperationStatus
CrashReportDatabaseMac::RecordUploadAttempt(UploadReport* report,
                                            bool successful,
                                            const std::string& id) {
  INITIALIZATION_STATE_DCHECK_VALID(initialized_);

  if (report->report_metrics_) {
    Metrics::CrashUploadAttempted(successful);
  }

  DCHECK(report);
  DCHECK(successful || id.empty());

  base::FilePath report_path =
      LocateCrashReport(report->uuid, kReportStatePending);
  if (report_path.empty())
    return kReportNotFound;

  if (successful) {
    CrashReportDatabase::OperationStatus os =
        MarkReportCompletedLocked(report_path, &report_path);
    if (os != kNoError)
      return os;
  }

  if (!WriteXattrBool(report_path, XattrName(kXattrIsUploaded), successful)) {
    return kDatabaseError;
  }
  if (!WriteXattr(report_path, XattrName(kXattrCollectorID), id)) {
    return kDatabaseError;
  }

  time_t now = time(nullptr);
  if (!WriteXattrTimeT(report_path, XattrName(kXattrLastUploadTime), now)) {
    return kDatabaseError;
  }

  int upload_attempts = 0;
  std::string name = XattrName(kXattrUploadAttemptCount);
  if (ReadXattrInt(report_path, name, &upload_attempts) ==
          XattrStatus::kOtherError) {
    return kDatabaseError;
  }
  if (!WriteXattrInt(report_path, name, ++upload_attempts)) {
    return kDatabaseError;
  }

  if (!settings_.SetLastUploadAttemptTime(now)) {
    return kDatabaseError;
  }

  return kNoError;
}

CrashReportDatabase::OperationStatus CrashReportDatabaseMac::SkipReportUpload(
    const UUID& uuid,
    Metrics::CrashSkippedReason reason) {
  INITIALIZATION_STATE_DCHECK_VALID(initialized_);

  Metrics::CrashUploadSkipped(reason);

  base::FilePath report_path = LocateCrashReport(uuid, kReportStatePending);
  if (report_path.empty())
    return kReportNotFound;

  base::ScopedFD lock(ObtainReportLock(report_path));
  if (!lock.is_valid())
    return kBusyError;

  return MarkReportCompletedLocked(report_path, nullptr);
}

CrashReportDatabase::OperationStatus CrashReportDatabaseMac::DeleteReport(
    const UUID& uuid) {
  INITIALIZATION_STATE_DCHECK_VALID(initialized_);

  base::FilePath report_path = LocateCrashReport(uuid, kReportStateAny);
  if (report_path.empty())
    return kReportNotFound;

  base::ScopedFD lock(ObtainReportLock(report_path));
  if (!lock.is_valid())
    return kBusyError;

  if (unlink(report_path.value().c_str()) != 0) {
    PLOG(ERROR) << "unlink " << report_path.value();
    return kFileSystemError;
  }

  RemoveAttachmentsByUUID(uuid);

  return kNoError;
}

base::FilePath CrashReportDatabaseMac::LocateCrashReport(
    const UUID& uuid,
    uint8_t desired_state) {
  const std::string target_uuid = uuid.ToString();

  std::vector<std::string> report_directories;
  if (desired_state & kReportStateWrite) {
    report_directories.push_back(kWriteDirectory);
  }
  if (desired_state & kReportStatePending) {
    report_directories.push_back(kUploadPendingDirectory);
  }
  if (desired_state & kReportStateCompleted) {
    report_directories.push_back(kCompletedDirectory);
  }

  for (const std::string& report_directory : report_directories) {
    base::FilePath path =
        base_dir_.Append(report_directory)
                 .Append(target_uuid + "." + kCrashReportFileExtension);

    // Test if the path exists.
    struct stat st;
    if (lstat(path.value().c_str(), &st)) {
      continue;
    }

    // Check that the UUID of the report matches.
    std::string uuid_string;
    if (ReadXattr(path, XattrName(kXattrUUID),
                  &uuid_string) == XattrStatus::kOK &&
        uuid_string == target_uuid) {
      return path;
    }
  }

  return base::FilePath();
}

CrashReportDatabase::OperationStatus CrashReportDatabaseMac::RequestUpload(
    const UUID& uuid) {
  INITIALIZATION_STATE_DCHECK_VALID(initialized_);

  base::FilePath report_path =
      LocateCrashReport(uuid, kReportStatePending | kReportStateCompleted);
  if (report_path.empty())
    return kReportNotFound;

  base::ScopedFD lock(ObtainReportLock(report_path));
  if (!lock.is_valid())
    return kBusyError;

  // If the crash report has already been uploaded, don't request new upload.
  bool uploaded = false;
  XattrStatus status =
      ReadXattrBool(report_path, XattrName(kXattrIsUploaded), &uploaded);
  if (status == XattrStatus::kOtherError)
    return kDatabaseError;
  if (uploaded)
    return kCannotRequestUpload;

  // Mark the crash report as having upload explicitly requested by the user,
  // and move it to the pending state.
  if (!WriteXattrBool(
          report_path, XattrName(kXattrIsUploadExplicitlyRequested), true)) {
    return kDatabaseError;
  }

  base::FilePath new_path =
      base_dir_.Append(kUploadPendingDirectory).Append(report_path.BaseName());
  if (rename(report_path.value().c_str(), new_path.value().c_str()) != 0) {
    PLOG(ERROR) << "rename " << report_path.value() << " to "
                << new_path.value();
    return kFileSystemError;
  }

  Metrics::CrashReportPending(Metrics::PendingReportReason::kUserInitiated);

  return kNoError;
}

int CrashReportDatabaseMac::CleanDatabase(time_t lockfile_ttl) {
<<<<<<< HEAD
  (void)lockfile_ttl;
  CleanOrphanedAttachments();
  return 0;
}

base::FilePath CrashReportDatabaseMac::AttachmentsPath(const UUID& uuid) {
#if defined(OS_WIN)
  const std::wstring uuid_string = uuid.ToString16();
#else
  const std::string uuid_string = uuid.ToString();
#endif

  return base_dir_.Append(kAttachmentsDirectory).Append(uuid_string);
=======
  int removed = 0;
  time_t now = time(nullptr);

  DirectoryReader reader;
  const base::FilePath new_dir(base_dir_.Append(kWriteDirectory));
  if (reader.Open(new_dir)) {
    base::FilePath filename;
    DirectoryReader::Result result;
    while ((result = reader.NextFile(&filename)) ==
           DirectoryReader::Result::kSuccess) {
      const base::FilePath filepath(new_dir.Append(filename));
      timespec filetime;
      if (!FileModificationTime(filepath, &filetime)) {
        continue;
      }
      if (filetime.tv_sec <= now - lockfile_ttl) {
        if (LoggingRemoveFile(filepath)) {
          ++removed;
        }
      }
    }
  }

  CleanOrphanedAttachments();
  return removed;
>>>>>>> fe19de6e
}

// static
base::ScopedFD CrashReportDatabaseMac::ObtainReportLock(
    const base::FilePath& path) {
  int fd = HANDLE_EINTR(
      open(path.value().c_str(),
           O_RDONLY | O_NONBLOCK | O_EXLOCK | O_NOCTTY | O_CLOEXEC));
  PLOG_IF(ERROR, fd < 0) << "open lock " << path.value();
  return base::ScopedFD(fd);
}

bool CrashReportDatabaseMac::ReadReportMetadataLocked(
    const base::FilePath& path, Report* report) {
  std::string uuid_string;
  if (ReadXattr(path, XattrName(kXattrUUID),
                &uuid_string) != XattrStatus::kOK ||
      !report->uuid.InitializeFromString(uuid_string)) {
    return false;
  }

  if (ReadXattrTimeT(path, XattrName(kXattrCreationTime),
                     &report->creation_time) != XattrStatus::kOK) {
    return false;
  }

  report->id = std::string();
  if (ReadXattr(path, XattrName(kXattrCollectorID),
                &report->id) == XattrStatus::kOtherError) {
    return false;
  }

  report->uploaded = false;
  if (ReadXattrBool(path, XattrName(kXattrIsUploaded),
                    &report->uploaded) == XattrStatus::kOtherError) {
    return false;
  }

  report->last_upload_attempt_time = 0;
  if (ReadXattrTimeT(path, XattrName(kXattrLastUploadTime),
                     &report->last_upload_attempt_time) ==
          XattrStatus::kOtherError) {
    return false;
  }

  report->upload_attempts = 0;
  if (ReadXattrInt(path, XattrName(kXattrUploadAttemptCount),
                   &report->upload_attempts) == XattrStatus::kOtherError) {
    return false;
  }

  report->upload_explicitly_requested = false;
  if (ReadXattrBool(path,
                    XattrName(kXattrIsUploadExplicitlyRequested),
                    &report->upload_explicitly_requested) ==
      XattrStatus::kOtherError) {
    return false;
  }

  // Seed the total size with the main report size and then add the sizes of any
  // potential attachments.
  uint64_t total_size = GetFileSize(path);
  total_size += GetDirectorySize(AttachmentsPath(report->uuid));
  report->total_size = total_size;

  return true;
}

CrashReportDatabase::OperationStatus CrashReportDatabaseMac::ReportsInDirectory(
    const base::FilePath& path,
    std::vector<CrashReportDatabase::Report>* reports) {
  base::mac::ScopedNSAutoreleasePool pool;

  DCHECK(reports->empty());

  NSError* error = nil;
  NSArray* paths = [[NSFileManager defaultManager]
      contentsOfDirectoryAtPath:base::SysUTF8ToNSString(path.value())
                          error:&error];
  if (error) {
    LOG(ERROR) << "Failed to enumerate reports in directory " << path.value()
               << ": " << [[error description] UTF8String];
    return kFileSystemError;
  }

  reports->reserve([paths count]);
  for (NSString* entry in paths) {
    Report report;
    report.file_path = path.Append([entry fileSystemRepresentation]);
    base::ScopedFD lock(ObtainReportLock(report.file_path));
    if (!lock.is_valid())
      continue;

    if (!ReadReportMetadataLocked(report.file_path, &report)) {
      LOG(WARNING) << "Failed to read report metadata for "
                   << report.file_path.value();
      continue;
    }
    reports->push_back(report);
  }

  return kNoError;
}

std::string CrashReportDatabaseMac::XattrName(const base::StringPiece& name) {
  return XattrNameInternal(name, xattr_new_names_);
}

CrashReportDatabase::OperationStatus
CrashReportDatabaseMac::MarkReportCompletedLocked(
    const base::FilePath& report_path,
    base::FilePath* out_path) {
  if (RemoveXattr(report_path, XattrName(kXattrIsUploadExplicitlyRequested)) ==
      XattrStatus::kOtherError) {
    return kDatabaseError;
  }

  base::FilePath new_path =
      base_dir_.Append(kCompletedDirectory).Append(report_path.BaseName());
  if (rename(report_path.value().c_str(), new_path.value().c_str()) != 0) {
    PLOG(ERROR) << "rename " << report_path.value() << " to "
                << new_path.value();
    return kFileSystemError;
  }

  if (out_path)
    *out_path = new_path;
  return kNoError;
}

void CrashReportDatabaseMac::CleanOrphanedAttachments() {
<<<<<<< HEAD
  base::FilePath root_attachments_dir(base_dir_.Append(kAttachmentsDirectory));
  DirectoryReader reader;
  if (!reader.Open(root_attachments_dir)) {
    LOG(ERROR) << "no attachments dir";
=======
  base::FilePath root_attachments_dir(AttachmentsRootPath());
  DirectoryReader reader;
  if (!reader.Open(root_attachments_dir)) {
>>>>>>> fe19de6e
    return;
  }

  base::FilePath filename;
  DirectoryReader::Result result;
  while ((result = reader.NextFile(&filename)) ==
         DirectoryReader::Result::kSuccess) {
<<<<<<< HEAD
    const base::FilePath path(root_attachments_dir.Append(filename));
    if (IsDirectory(path, false)) {
=======
    const base::FilePath report_attachment_dir(
        root_attachments_dir.Append(filename));
    if (IsDirectory(report_attachment_dir, false)) {
>>>>>>> fe19de6e
      UUID uuid;
      if (!uuid.InitializeFromString(filename.value())) {
        LOG(ERROR) << "unexpected attachment dir name " << filename.value();
        continue;
      }

<<<<<<< HEAD
      base::FilePath report_path = LocateCrashReport(uuid, kReportStateAny);
      if (!report_path.empty()) {
=======
      // Check to see if the report is being created in "new".
      base::FilePath new_dir_path =
          base_dir_.Append(kWriteDirectory)
              .Append(uuid.ToString() + "." + kCrashReportFileExtension);
      if (IsRegularFile(new_dir_path)) {
        continue;
      }

      // Check to see if the report is in "pending" or "completed".
      base::FilePath local_path =
          LocateCrashReport(uuid, kReportStatePending | kReportStateCompleted);
      if (!local_path.empty()) {
>>>>>>> fe19de6e
        continue;
      }

      // Couldn't find a report, assume these attachments are orphaned.
      RemoveAttachmentsByUUID(uuid);
    }
  }
}

<<<<<<< HEAD
void CrashReportDatabaseMac::RemoveAttachmentsByUUID(const UUID &uuid) {
  base::FilePath attachments_dir = AttachmentsPath(uuid);
  DirectoryReader reader;
  if (!reader.Open(attachments_dir)) {
    return;
  }

  base::FilePath filename;
  DirectoryReader::Result result;
  while ((result = reader.NextFile(&filename)) ==
         DirectoryReader::Result::kSuccess) {
    const base::FilePath filepath(attachments_dir.Append(filename));
    LoggingRemoveFile(filepath);
  }

  LoggingRemoveDirectory(attachments_dir);
}

=======
>>>>>>> fe19de6e
std::unique_ptr<CrashReportDatabase> InitializeInternal(
    const base::FilePath& path,
    bool may_create) {
  std::unique_ptr<CrashReportDatabaseMac> database_mac(
      new CrashReportDatabaseMac(path));
  if (!database_mac->Initialize(may_create))
    database_mac.reset();

  return std::unique_ptr<CrashReportDatabase>(database_mac.release());
}

// static
std::unique_ptr<CrashReportDatabase> CrashReportDatabase::Initialize(
    const base::FilePath& path) {
  return InitializeInternal(path, true);
}

// static
std::unique_ptr<CrashReportDatabase>
CrashReportDatabase::InitializeWithoutCreating(const base::FilePath& path) {
  return InitializeInternal(path, false);
}

}  // namespace crashpad<|MERGE_RESOLUTION|>--- conflicted
+++ resolved
@@ -165,13 +165,7 @@
   OperationStatus DeleteReport(const UUID& uuid) override;
   OperationStatus RequestUpload(const UUID& uuid) override;
   int CleanDatabase(time_t lockfile_ttl) override;
-<<<<<<< HEAD
-
-  // Build a filepath for the directory for the report to hold attachments.
-  base::FilePath AttachmentsPath(const UUID& uuid);
-=======
   base::FilePath DatabasePath() override;
->>>>>>> fe19de6e
 
  private:
   // CrashReportDatabase:
@@ -263,83 +257,15 @@
       const base::FilePath& report_path,
       base::FilePath* out_path);
 
-<<<<<<< HEAD
-  //! \brief Cleans any attachments that have no associated report.
-  void CleanOrphanedAttachments();
-
-  //! \brief Attempt to remove any attachments associated with the given
-  //!     report UUID.
-  //!     There may not be any, so failing is not an error.
-  //!
-  //! \param[in] uuid The report identifier which attachments to remove.
-  void RemoveAttachmentsByUUID(const UUID& uuid);
-
-=======
   // Cleans any attachments that have no associated report in any state.
   void CleanOrphanedAttachments();
 
->>>>>>> fe19de6e
   base::FilePath base_dir_;
   Settings settings_;
   bool xattr_new_names_;
   InitializationStateDcheck initialized_;
 };
 
-<<<<<<< HEAD
-FileWriter* CrashReportDatabase::NewReport::AddAttachment(
-    const std::string& name) {
-  if (!AttachmentNameIsOK(name)) {
-    LOG(ERROR) << "invalid name for attachment " << name;
-    return nullptr;
-  }
-
-  base::FilePath attachments_dir =
-      static_cast<CrashReportDatabaseMac*>(database_)->AttachmentsPath(
-          uuid_);
-  if (!LoggingCreateDirectory(
-        attachments_dir, FilePermissions::kOwnerOnly, true)) {
-    return nullptr;
-  }
-
-  base::FilePath path = attachments_dir.Append(name);
-
-  auto writer = std::make_unique<FileWriter>();
-  if (!writer->Open(
-      path, FileWriteMode::kCreateOrFail, FilePermissions::kOwnerOnly)) {
-    LOG(ERROR) << "could not open " << path.value();
-    return nullptr;
-  }
-  attachment_writers_.emplace_back(std::move(writer));
-  attachment_removers_.emplace_back(ScopedRemoveFile(path));
-  return attachment_writers_.back().get();
-}
-
-void CrashReportDatabase::UploadReport::InitializeAttachments() {
-  base::FilePath attachments_dir =
-      static_cast<CrashReportDatabaseMac*>(database_)->AttachmentsPath(
-          uuid);
-  DirectoryReader reader;
-  if (!reader.Open(attachments_dir)) {
-    return;
-  }
-
-  base::FilePath filename;
-  DirectoryReader::Result dir_result;
-  while ((dir_result = reader.NextFile(&filename)) ==
-      DirectoryReader::Result::kSuccess) {
-    const base::FilePath filepath(attachments_dir.Append(filename));
-    std::unique_ptr<FileReader> reader(std::make_unique<FileReader>());
-    if (!reader->Open(filepath)) {
-      LOG(ERROR) << "attachment " << filepath.value()
-                 << " couldn't be opened, skipping";
-      continue;
-    }
-    attachment_readers_.emplace_back(std::move(reader));
-    attachment_map_[filename.value()] = attachment_readers_.back().get();
-  }
-}
-=======
->>>>>>> fe19de6e
 
 CrashReportDatabaseMac::CrashReportDatabaseMac(const base::FilePath& path)
     : CrashReportDatabase(),
@@ -369,14 +295,9 @@
       return false;
   }
 
-<<<<<<< HEAD
-  if (!CreateOrEnsureDirectoryExists(base_dir_.Append(kAttachmentsDirectory)))
-    return false;
-=======
   if (!CreateOrEnsureDirectoryExists(AttachmentsRootPath())) {
     return false;
   }
->>>>>>> fe19de6e
 
   if (!settings_.Initialize(base_dir_.Append(kSettings)))
     return false;
@@ -732,21 +653,6 @@
 }
 
 int CrashReportDatabaseMac::CleanDatabase(time_t lockfile_ttl) {
-<<<<<<< HEAD
-  (void)lockfile_ttl;
-  CleanOrphanedAttachments();
-  return 0;
-}
-
-base::FilePath CrashReportDatabaseMac::AttachmentsPath(const UUID& uuid) {
-#if defined(OS_WIN)
-  const std::wstring uuid_string = uuid.ToString16();
-#else
-  const std::string uuid_string = uuid.ToString();
-#endif
-
-  return base_dir_.Append(kAttachmentsDirectory).Append(uuid_string);
-=======
   int removed = 0;
   time_t now = time(nullptr);
 
@@ -772,7 +678,6 @@
 
   CleanOrphanedAttachments();
   return removed;
->>>>>>> fe19de6e
 }
 
 // static
@@ -904,16 +809,9 @@
 }
 
 void CrashReportDatabaseMac::CleanOrphanedAttachments() {
-<<<<<<< HEAD
-  base::FilePath root_attachments_dir(base_dir_.Append(kAttachmentsDirectory));
-  DirectoryReader reader;
-  if (!reader.Open(root_attachments_dir)) {
-    LOG(ERROR) << "no attachments dir";
-=======
   base::FilePath root_attachments_dir(AttachmentsRootPath());
   DirectoryReader reader;
   if (!reader.Open(root_attachments_dir)) {
->>>>>>> fe19de6e
     return;
   }
 
@@ -921,24 +819,15 @@
   DirectoryReader::Result result;
   while ((result = reader.NextFile(&filename)) ==
          DirectoryReader::Result::kSuccess) {
-<<<<<<< HEAD
-    const base::FilePath path(root_attachments_dir.Append(filename));
-    if (IsDirectory(path, false)) {
-=======
     const base::FilePath report_attachment_dir(
         root_attachments_dir.Append(filename));
     if (IsDirectory(report_attachment_dir, false)) {
->>>>>>> fe19de6e
       UUID uuid;
       if (!uuid.InitializeFromString(filename.value())) {
         LOG(ERROR) << "unexpected attachment dir name " << filename.value();
         continue;
       }
 
-<<<<<<< HEAD
-      base::FilePath report_path = LocateCrashReport(uuid, kReportStateAny);
-      if (!report_path.empty()) {
-=======
       // Check to see if the report is being created in "new".
       base::FilePath new_dir_path =
           base_dir_.Append(kWriteDirectory)
@@ -951,7 +840,6 @@
       base::FilePath local_path =
           LocateCrashReport(uuid, kReportStatePending | kReportStateCompleted);
       if (!local_path.empty()) {
->>>>>>> fe19de6e
         continue;
       }
 
@@ -961,27 +849,6 @@
   }
 }
 
-<<<<<<< HEAD
-void CrashReportDatabaseMac::RemoveAttachmentsByUUID(const UUID &uuid) {
-  base::FilePath attachments_dir = AttachmentsPath(uuid);
-  DirectoryReader reader;
-  if (!reader.Open(attachments_dir)) {
-    return;
-  }
-
-  base::FilePath filename;
-  DirectoryReader::Result result;
-  while ((result = reader.NextFile(&filename)) ==
-         DirectoryReader::Result::kSuccess) {
-    const base::FilePath filepath(attachments_dir.Append(filename));
-    LoggingRemoveFile(filepath);
-  }
-
-  LoggingRemoveDirectory(attachments_dir);
-}
-
-=======
->>>>>>> fe19de6e
 std::unique_ptr<CrashReportDatabase> InitializeInternal(
     const base::FilePath& path,
     bool may_create) {
