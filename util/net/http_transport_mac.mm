--- conflicted
+++ resolved
@@ -226,33 +226,6 @@
 bool HTTPTransportMac::ExecuteNormalRequest(NSMutableURLRequest* request,
                                             std::string* response_body) {
   @autoreleasepool {
-<<<<<<< HEAD
-=======
-    NSString* url_ns_string = base::SysUTF8ToNSString(url());
-    NSURL* url = [NSURL URLWithString:url_ns_string];
-    NSMutableURLRequest* request =
-        [NSMutableURLRequest requestWithURL:url
-                                cachePolicy:NSURLRequestUseProtocolCachePolicy
-                            timeoutInterval:timeout()];
-    [request setHTTPMethod:base::SysUTF8ToNSString(method())];
-
-    // If left to its own devices, CFNetwork would build a user-agent string
-    // based on keys in the main bundle’s Info.plist, giving ugly results if
-    // there is no Info.plist. Provide a User-Agent string similar to the one
-    // that CFNetwork would use, but with appropriate values in place of the
-    // Info.plist-derived strings.
-    [request setValue:UserAgentString() forHTTPHeaderField:@"User-Agent"];
-
-    for (const auto& pair : headers()) {
-      [request setValue:base::SysUTF8ToNSString(pair.second)
-          forHTTPHeaderField:base::SysUTF8ToNSString(pair.first)];
-    }
-
-    NSInputStream* input_stream = [[CrashpadHTTPBodyStreamTransport alloc]
-        initWithBodyStream:body_stream()];
-    [request setHTTPBodyStream:input_stream];
-
->>>>>>> 8da335ff
     NSURLResponse* response = nil;
     NSError* error = nil;
 #pragma clang diagnostic push
@@ -275,12 +248,8 @@
       LOG(ERROR) << "no response";
       return false;
     }
-<<<<<<< HEAD
-    auto http_response = base::mac::ObjCCast<NSHTTPURLResponse>(response);
-=======
     NSHTTPURLResponse* http_response =
         base::apple::ObjCCast<NSHTTPURLResponse>(response);
->>>>>>> 8da335ff
     if (!http_response) {
       LOG(ERROR) << "no http_response";
       return false;
@@ -399,10 +368,9 @@
           forHTTPHeaderField:base::SysUTF8ToNSString(pair.first)];
     }
 
-    base::scoped_nsobject<NSInputStream> input_stream(
-        [[CrashpadHTTPBodyStreamTransport alloc]
-            initWithBodyStream:body_stream()]);
-    [request setHTTPBodyStream:input_stream.get()];
+    NSInputStream* input_stream = [[CrashpadHTTPBodyStreamTransport alloc]
+            initWithBodyStream:body_stream()];
+    [request setHTTPBodyStream:input_stream];
 
     if (http_proxy().empty()) {
       return ExecuteNormalRequest(request, response_body);
@@ -416,7 +384,7 @@
 }  // namespace
 
 // static
-std::unique_ptr<crashpad::HTTPTransport> crashpad::HTTPTransport::Create() {
+std::unique_ptr<HTTPTransport> HTTPTransport::Create() {
   return std::unique_ptr<HTTPTransport>(new HTTPTransportMac());
 }
 
