--- conflicted
+++ resolved
@@ -18,11 +18,7 @@
 
 #include "build/build_config.h"
 
-<<<<<<< HEAD
-#if defined(OS_POSIX) || defined(_LIBCPP_STD_VER) || defined(__MINGW32__)
-=======
-#if BUILDFLAG(IS_POSIX) || defined(_LIBCPP_STD_VER)
->>>>>>> 646bba73
+#if BUILDFLAG(IS_POSIX) || defined(_LIBCPP_STD_VER) || defined(__MINGW32__)
 #include <stdlib.h>
 #elif BUILDFLAG(IS_WIN)
 #include <malloc.h>
@@ -35,11 +31,7 @@
 // library to do so. This works even if C++ exceptions are disabled, causing
 // program termination if uncaught.
 void ThrowBadAlloc() {
-<<<<<<< HEAD
-#if defined(OS_POSIX) || defined(_LIBCPP_STD_VER) || defined(__MINGW32__)
-=======
-#if BUILDFLAG(IS_POSIX) || defined(_LIBCPP_STD_VER)
->>>>>>> 646bba73
+#if BUILDFLAG(IS_POSIX) || defined(_LIBCPP_STD_VER) || defined(__MINGW32__)
   // This works with both libc++ and libstdc++.
   std::__throw_bad_alloc();
 #elif BUILDFLAG(IS_WIN)
