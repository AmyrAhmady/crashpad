--- conflicted
+++ resolved
@@ -24,16 +24,9 @@
 
 extern "C" {
 
-<<<<<<< HEAD
 int memfd_create(const char* name, unsigned int flags) __THROW {
-  using MemfdCreateType = int (*)(const char*, int);
-  static const MemfdCreateType next_memfd_create =
-      reinterpret_cast<MemfdCreateType>(dlsym(RTLD_NEXT, "memfd_create"));
-=======
-int memfd_create(const char* name, unsigned int flags) {
   static const crashpad::NoCfiIcall<decltype(memfd_create)*> next_memfd_create(
       dlsym(RTLD_NEXT, "memfd_create"));
->>>>>>> 79d43b8a
   return next_memfd_create ? next_memfd_create(name, flags)
                            : syscall(SYS_memfd_create, name, flags);
 }
