--- conflicted
+++ resolved
@@ -93,18 +93,11 @@
 
 namespace {
 
-<<<<<<< HEAD
-#if defined(OS_WIN) || defined(OS_LINUX) || defined(OS_CHROMEOS) || \
-    defined(OS_ANDROID) || defined(OS_APPLE)
-#define ATTACHMENTS_SUPPORTED 1
-#endif  // OS_WIN || OS_LINUX || OS_CHROMEOS || OS_ANDROID || OS_APPLE
-=======
 #if BUILDFLAG(IS_WIN) || BUILDFLAG(IS_LINUX) || BUILDFLAG(IS_CHROMEOS) || \
-    BUILDFLAG(IS_ANDROID)
+    BUILDFLAG(IS_ANDROID) || BUILDFLAG(IS_APPLE)
 #define ATTACHMENTS_SUPPORTED 1
 #endif  // BUILDFLAG(IS_WIN) || BUILDFLAG(IS_LINUX) || BUILDFLAG(IS_CHROMEOS) ||
-        // BUILDFLAG(IS_ANDROID)
->>>>>>> 646bba73
+        // BUILDFLAG(IS_ANDROID) || BUILDFLAG(IS_APPLE)
 
 void Usage(const base::FilePath& me) {
   // clang-format off
@@ -583,16 +576,9 @@
     // Long options without short equivalents.
     kOptionLastChar = 255,
     kOptionAnnotation,
-<<<<<<< HEAD
 #if defined(ATTACHMENTS_SUPPORTED)
     kOptionAttachment,
 #endif  // ATTACHMENTS_SUPPORTED
-=======
-#if BUILDFLAG(IS_WIN) || BUILDFLAG(IS_LINUX) || BUILDFLAG(IS_CHROMEOS) || \
-    BUILDFLAG(IS_ANDROID)
-    kOptionAttachment,
-#endif  // BUILDFLAG(IS_WIN) || BUILDFLAG(IS_LINUX)
->>>>>>> 646bba73
     kOptionDatabase,
 #if BUILDFLAG(IS_APPLE)
     kOptionHandshakeFD,
